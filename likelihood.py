--- conflicted
+++ resolved
@@ -52,11 +52,7 @@
         #Use the BOSS covariance matrix
         self.sdss = lyman_data.BOSSData()
         #'Data' now is a simulation
-<<<<<<< HEAD
-        self.max_z = 4.2
-=======
         self.max_z = max_z
->>>>>>> 91fef2f1
         myspec = flux_power.MySpectra(max_z=self.max_z)
         self.zout = myspec.zout
         pps = myspec.get_snapshot_list(datadir)
@@ -86,11 +82,7 @@
         self.ndim = np.shape(self.param_limits)[0]
         assert np.shape(self.param_limits)[1] == 2
         print('Beginning to generate emulator at', str(datetime.now()))
-<<<<<<< HEAD
-        self.gpemu = self.emulator.get_emulator(max_z=4.2)
-=======
         self.gpemu = self.emulator.get_emulator(max_z=max_z)
->>>>>>> 91fef2f1
         print('Finished generating emulator at', str(datetime.now()))
 
     def likelihood(self, params, include_emu=True):
@@ -227,14 +219,7 @@
 
 if __name__ == "__main__":
 #     like = LikelihoodClass(basedir=os.path.expanduser("~/data/Lya_Boss/hires_knots_refine"), datadir=os.path.expanduser("~/data/Lya_Boss/hires_knots_test/AA0.97BB1.3CC0.67DD1.3heat_slope0.083heat_amp0.92hub0.69/output"))
-<<<<<<< HEAD
     like = LikelihoodClass(basedir=os.path.expanduser("~/Simulations/Lya_Boss/hires_knots"), datadir=os.path.expanduser("~/Simulations/Lya_Boss/hires_knots_test/AA0.97BB1.3CC0.67DD1.3heat_slope0.083heat_amp0.92hub0.69/output"))
     #Works very well!
     #     like = LikelihoodClass(basedir=os.path.expanduser("~/data/Lya_Boss/hires_knots"), datadir=os.path.expanduser("~/data/Lya_Boss/hires_knots/AA0.96BB1.3CC1DD1.3heat_slope-5.6e-17heat_amp1.2hub0.66/output"))
-    output = like.do_sampling(os.path.expanduser("~/Simulations/Lya_Boss/hires_knots_test/AA0.97BB1.3_chain.txt"))
-=======
-    like = LikelihoodClass(basedir=os.path.expanduser("simulations/hires_knots"), datadir=os.path.expanduser("simulations/hires_knots_test/AA0.97BB1.3CC0.67DD1.3heat_slope0.083heat_amp0.92hub0.69/output"))
-    #Works very well!
-    #     like = LikelihoodClass(basedir=os.path.expanduser("~/data/Lya_Boss/hires_knots"), datadir=os.path.expanduser("~/data/Lya_Boss/hires_knots/AA0.96BB1.3CC1DD1.3heat_slope-5.6e-17heat_amp1.2hub0.66/output"))
-    output = like.do_sampling(os.path.expanduser("simulations/hires_knots_test/AA0.97BB1.3_chain.txt"))
->>>>>>> 91fef2f1
+    output = like.do_sampling(os.path.expanduser("~/Simulations/Lya_Boss/hires_knots_test/AA0.97BB1.3_chain.txt"))