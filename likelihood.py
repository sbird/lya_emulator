--- conflicted
+++ resolved
@@ -10,11 +10,7 @@
 import flux_power
 import lyman_data
 import mean_flux as mflux
-<<<<<<< HEAD
-#from datetime import datetime
-=======
 from quadratic_emulator import QuadraticEmulator
->>>>>>> 5a939c9a
 
 def _siIIIcorr(kf):
     """For precomputing the shape of the SiIII correlation"""
@@ -61,17 +57,9 @@
 
 class LikelihoodClass(object):
     """Class to contain likelihood computations."""
-<<<<<<< HEAD
-    def __init__(self, basedir, datadir, mean_flux='s', max_z = 4.2, t0_training_value = 0.95, rescale_data_error=False, fix_error_ratio=False, error_ratio=100.):
-        """Initialise the emulator by loading the flux power spectra from the simulations."""
-        self.rescale_data_error = rescale_data_error
-        self.fix_error_ratio = fix_error_ratio
-        self.error_ratio = error_ratio
-=======
     def __init__(self, basedir, mean_flux='s', max_z = 4.2, emulator_class="standard", t0_training_value = 0.95, rescale_data_error=False):
         """Initialise the emulator by loading the flux power spectra from the simulations."""
         self.rescale_data_error = rescale_data_error
->>>>>>> 5a939c9a
 
         #Use the BOSS covariance matrix
         self.sdss = lyman_data.BOSSData()
@@ -79,21 +67,11 @@
         self.max_z = max_z
         myspec = flux_power.MySpectra(max_z=max_z)
         self.zout = myspec.zout
-<<<<<<< HEAD
-        #print(datadir)
-        pps = myspec.get_snapshot_list(datadir)
-=======
->>>>>>> 5a939c9a
         self.kf = self.sdss.get_kf()
 
         #Load BOSS data vector
         self.BOSS_flux_power = self.sdss.pf.reshape(-1, self.kf.shape[0])[:self.zout.shape[0]][::-1] #km / s; n_z * n_k
 
-<<<<<<< HEAD
-        self.data_fluxpower = pps.get_power(kf=self.kf, mean_fluxes=np.exp(-mflux.obs_mean_tau(self.zout, amp=0) * t0_training_value))
-        assert np.size(self.data_fluxpower) % np.size(self.kf) == 0
-=======
->>>>>>> 5a939c9a
         self.mf_slope = False
         #Param limits on t0
         t0_factor = np.array([0.75,1.25])
@@ -112,9 +90,6 @@
             slopelow = np.min(mflux.mean_flux_slope_to_factor(np.linspace(2.2, max_z, 11),-0.25))
             dense_limits = np.array([np.array(t0_factor) * np.array([slopelow, slopehigh])])
             mf = mflux.MeanFluxFactor(dense_limits = dense_limits)
-<<<<<<< HEAD
-        self.emulator = coarse_grid.KnotEmulator(basedir, kf=self.kf, mf=mf)
-=======
         else:
             mf = mflux.MeanFluxFactor()
         if emulator_class == "standard":
@@ -125,7 +100,6 @@
             self.emulator = QuadraticEmulator(basedir, kf=self.kf, mf=mf)
         else:
             raise ValueError("Emulator class not recognised")
->>>>>>> 5a939c9a
         self.emulator.load()
         self.param_limits = self.emulator.get_param_limits(include_dense=True)
         if mean_flux == 's':
@@ -180,20 +154,7 @@
         for bb in range(nz):
             diff_bin = diff[nkf*bb:nkf*(bb+1)]
             std_bin = std[0,nkf*bb:nkf*(bb+1)]
-<<<<<<< HEAD
-            covar_bin = self.sdss.get_covar(sdssz[bb])
-
-            #Rescale mock measurement covariance matrix to match BOSS percentage accuracy
-            if self.rescale_data_error:
-                rescaling_factor = self.data_fluxpower[nkf*bb:nkf*(bb+1)] / self.BOSS_flux_power[bb] #Rescale 1 sigma
-                covar_bin *= np.outer(rescaling_factor, rescaling_factor) #(km / s)**2
-            if self.fix_error_ratio:
-                fix_rescaling_factor = self.error_ratio * np.mean(std_bin) / np.mean(np.sqrt(np.diag(covar_bin)))
-                covar_bin *= np.outer(fix_rescaling_factor, fix_rescaling_factor)
-            self.exact_flux_power_std[bb] = np.sqrt(np.diag(covar_bin))
-=======
             covar_bin = self.get_rescaled_BOSS_error(bb, data_power = data_power)
->>>>>>> 5a939c9a
 
             assert np.shape(np.diag(std_bin**2)) == np.shape(covar_bin)
             if include_emu:
@@ -210,9 +171,6 @@
             assert not np.isnan(chi2)
         return chi2
 
-<<<<<<< HEAD
-    def do_sampling(self, savefile, nwalkers=100, burnin=5000, nsamples=5000, while_loop=True, include_emulator_error=True):
-=======
     def load(self, savefile):
         """Load the chain from a savefile"""
         self.flatchain = np.loadtxt(savefile)
@@ -243,7 +201,6 @@
         return covar_bin
 
     def do_sampling(self, savefile, datadir, nwalkers=100, burnin=1000, nsamples=3000, while_loop=True, include_emulator_error=True):
->>>>>>> 5a939c9a
         """Initialise and run emcee."""
         pnames = self.emulator.print_pnames()
         #Load the data directory
@@ -262,13 +219,8 @@
         assert np.all([np.isfinite(self.likelihood(pp, include_emu=include_emulator_error)) for pp in p0])
         emcee_sampler = emcee.EnsembleSampler(nwalkers, self.ndim, self.likelihood, args=(include_emulator_error,))
         pos, _, _ = emcee_sampler.run_mcmc(p0, burnin)
-<<<<<<< HEAD
-         #Check things are reasonable
-        assert(np.all(emcee_sampler.acceptance_fraction > 0.01))
-=======
         #Check things are reasonable
         assert np.all(emcee_sampler.acceptance_fraction > 0.01)
->>>>>>> 5a939c9a
         emcee_sampler.reset()
         self.cur_results = emcee_sampler
         gr = 10.
@@ -383,16 +335,9 @@
         return grid
 
 if __name__ == "__main__":
-<<<<<<< HEAD
-    like = LikelihoodClass(basedir=os.path.expanduser("~/data/Lya_Boss/hires_knots_refine"), datadir=os.path.expanduser("~/data/Lya_Boss/hires_knots_test/AA0.97BB1.3CC0.67DD1.3heat_slope0.083heat_amp0.92hub0.69/output"))
-    #Works very well!
-    #     like = LikelihoodClass(basedir=os.path.expanduser("~/data/Lya_Boss/hires_knots"), datadir=os.path.expanduser("~/data/Lya_Boss/hires_knots/AA0.96BB1.3CC1DD1.3heat_slope-5.6e-17heat_amp1.2hub0.66/output"))
-    #output = like.do_sampling(os.path.expanduser("~/Simulations/Lya_Boss/hires_knots_test/AA0.97BB1.3_chain.txt"))
-=======
 #     like = LikelihoodClass(basedir=os.path.expanduser("~/data/Lya_Boss/hires_knots_refine"), datadir=os.path.expanduser("~/data/Lya_Boss/hires_knots_test/AA0.97BB1.3CC0.67DD1.3heat_slope0.083heat_amp0.92hub0.69/output"))
     like = LikelihoodClass(basedir=os.path.expanduser("simulations/hires_s8"), )
     testdata=os.path.expanduser("simulations/hires_s8_test/AA0.97BB1.3CC0.67DD1.3heat_slope0.083heat_amp0.92hub0.69/output")
     #Works very well!
     #     like = LikelihoodClass(basedir=os.path.expanduser("~/data/Lya_Boss/hires_knots"), datadir=os.path.expanduser("~/data/Lya_Boss/hires_knots/AA0.96BB1.3CC1DD1.3heat_slope-5.6e-17heat_amp1.2hub0.66/output"))
-    output = like.do_sampling(os.path.expanduser("simulations/hires_s8_test/AA0.97BB1.3_chain.txt"), datadir=testdata)
->>>>>>> 5a939c9a
+    output = like.do_sampling(os.path.expanduser("simulations/hires_s8_test/AA0.97BB1.3_chain.txt"), datadir=testdata)