--- conflicted
+++ resolved
@@ -296,18 +296,14 @@
         gp = self._get_custom_emulator(emuobj=None, max_z=max_z, min_z=min_z)
         return gp
 
-<<<<<<< HEAD
-    def _get_custom_emulator(self, *, emuobj, max_z=4.2, min_z=1.9):
+    def _get_custom_emulator(self, *, emuobj, max_z=4.2, min_z=2.0):
         """Helper to allow supporting different emulators."""
         aparams, kf, flux_vectors = self.get_flux_vectors(max_z=max_z, min_z=min_z, kfunits="mpc")
         plimits = self.get_param_limits(include_dense=True)
         gp = gpemulator.MultiBinGP(params=aparams, kf=kf, powers = flux_vectors, param_limits = plimits, singleGP=emuobj)
         return gp
 
-    def get_flux_vectors(self, max_z=4.2, min_z=1.9, kfunits="kms"):
-=======
     def get_flux_vectors(self, max_z=4.2, min_z=2.0, kfunits="kms"):
->>>>>>> d0c0df2a
         """Get the desired flux vectors and their parameters"""
         pvals = self.get_parameters()
         nparams = np.shape(pvals)[1]
@@ -392,16 +388,6 @@
         assert np.all(inparams - aparams < 1e-3)
         return kfmpc, kfkms, flux_vectors
 
-<<<<<<< HEAD
-=======
-    def _get_custom_emulator(self, *, emuobj, max_z=4.2, min_z=2.0):
-        """Helper to allow supporting different emulators."""
-        aparams, kf, flux_vectors = self.get_flux_vectors(max_z=max_z, min_z=min_z, kfunits="mpc")
-        plimits = self.get_param_limits(include_dense=True)
-        gp = gpemulator.MultiBinGP(params=aparams, kf=kf, powers = flux_vectors, param_limits = plimits, singleGP=emuobj)
-        return gp
-
->>>>>>> d0c0df2a
     def do_loo_cross_validation(self, *, remove=None, max_z=4.2, subsample=None):
         """Do cross-validation by constructing an emulator missing
            a single simulation and checking accuracy.
