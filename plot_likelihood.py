--- conflicted
+++ resolved
@@ -11,10 +11,7 @@
 from likelihood import *
 
 def make_plot_flux_power_spectra(testdir, emudir, savefile, mean_flux_label='s'):
-<<<<<<< HEAD
-=======
     """Make a plot of the power spectra, with redshift, the BOSS power and the sigmas. Four plots stacked."""
->>>>>>> 91fef2f1
     like, like_true = run_and_plot_likelihood_samples(testdir, emudir, None, '', mean_flux_label=mean_flux_label, return_class_only=True)
     k_los = like.gpemu.kf
     n_k_los = k_los.size
@@ -96,13 +93,8 @@
     plt.savefig(savefile)
 
 def generate_likelihood_class(testdir, emudir, mean_flux_label='s'):
-<<<<<<< HEAD
-    #validation_point_name = "/AA0.97BB1.3CC0.67DD1.3heat_slope0.083heat_amp0.92hub0.69/output"
-    validation_point_name = '/ns0.97As2.2e-09heat_slope0.083heat_amp0.92hub0.69/output'
-=======
     validation_point_name = "/AA0.97BB1.3CC0.67DD1.3heat_slope0.083heat_amp0.92hub0.69/output"
     #validation_point_name = '/ns0.97As2.2e-09heat_slope0.083heat_amp0.92hub0.69/output'
->>>>>>> 91fef2f1
     print('Beginning to initialise LikelihoodClass at', str(datetime.now()))
     return LikelihoodClass(basedir=emudir, datadir=testdir+validation_point_name, mean_flux=mean_flux_label)
 
